// phidget-rs/src/lib.rs
//
// Copyright (c) 2023, Frank Pagliughi
//
// This file is part of the 'phidget-rs' library.
//
// Licensed under the MIT license:
//   <LICENSE or http://opensource.org/licenses/MIT>
// This file may not be copied, modified, or distributed except according
// to those terms.
//

//! Safe Rust bindings to the phidget22 library.
//!

// Platform dependent whether necessary
#![allow(clippy::unnecessary_cast)]
// Lints
#![deny(
    missing_docs,
    missing_copy_implementations,
    trivial_casts,
    unstable_features,
    unused_import_braces,
    unused_qualifications
)]

use std::{
    ffi::CStr,
    os::raw::{c_char, c_uint, c_void},
    ptr,
    time::Duration,
};

pub use phidget_sys::{
    self as ffi, PHIDGET_CHANNEL_ANY, PHIDGET_HUBPORTSPEED_AUTO, PHIDGET_HUBPORT_ANY,
    PHIDGET_SERIALNUMBER_ANY, PHIDGET_TIMEOUT_DEFAULT, PHIDGET_TIMEOUT_INFINITE,
};

/// The error types for the crate
pub mod errors;
pub use crate::errors::*;

/// The main Phidget trait
pub mod phidget;
pub use crate::phidget::{AttachCallback, DetachCallback, GenericPhidget, Phidget};

/// Network API
pub mod net;
pub use crate::net::ServerType;

<<<<<<< HEAD
=======
/// Phidget hub
pub mod hub;
pub use crate::hub::{Hub, HubPortMode};

/// Phidget hmidity sensor
pub mod humidity_sensor;
pub use crate::humidity_sensor::HumiditySensor;

/// Phidget stepper
pub mod stepper;
pub use crate::stepper::Stepper;

/// Phidget temerature sensor
pub mod temperature_sensor;
pub use crate::temperature_sensor::TemperatureSensor;

/// Phidget digital I/O
pub mod digital_io;
pub use crate::digital_io::{DigitalInput, DigitalOutput};

/// Phidget voltage I/O
pub mod voltage_io;
pub use crate::voltage_io::{VoltageInput, VoltageOutput};

>>>>>>> 9dbf30a3
/// An infinite timeout (wait forever)
pub const TIMEOUT_INFINITE: Duration = Duration::from_millis(PHIDGET_TIMEOUT_INFINITE as u64);

/// The default timeout for the library
pub const TIMEOUT_DEFAULT: Duration = Duration::from_millis(PHIDGET_TIMEOUT_DEFAULT as u64);

/////////////////////////////////////////////////////////////////////////////
/// Module containing all implemented devices
pub mod devices;
/// Gets a string from a phidget22 call.
/// This can be any function that takes a pointer to a c-str as the lone
/// argument.
pub(crate) fn get_ffi_string<F>(mut f: F) -> Result<String>
where
    F: FnMut(*mut *const c_char) -> c_uint,
{
    unsafe {
        let mut ver: *const c_char = ptr::null_mut();
        ReturnCode::result(f(&mut ver))?;
        if ver.is_null() {
            return Err(ReturnCode::NoMemory);
        }
        let s = CStr::from_ptr(ver);
        Ok(s.to_string_lossy().into())
    }
}

/// Release the memory held in a double-boxed callback function/lambda.
pub(crate) fn drop_cb<P: ?Sized>(cb: Option<*mut c_void>) {
    if let Some(ctx) = cb {
        let _: Box<Box<P>> = unsafe { Box::from_raw(ctx as *mut _) };
    }
}

/// Phidget channel class
#[derive(Debug, Clone, Copy, PartialEq, Eq, PartialOrd, Ord)]
#[repr(u32)]
#[allow(missing_docs)]
pub enum ChannelClass {
    Nothing = ffi::Phidget_ChannelClass_PHIDCHCLASS_NOTHING, // 0
    Accelerometer = ffi::Phidget_ChannelClass_PHIDCHCLASS_ACCELEROMETER, // 1
    BldcMotor = ffi::Phidget_ChannelClass_PHIDCHCLASS_BLDCMOTOR, // 35
    CaptiveTouch = ffi::Phidget_ChannelClass_PHIDCHCLASS_CAPACITIVETOUCH, // 14
    CurrentInput = ffi::Phidget_ChannelClass_PHIDCHCLASS_CURRENTINPUT, // 2
    CurrentOutput = ffi::Phidget_ChannelClass_PHIDCHCLASS_CURRENTOUTPUT, // 38
    DataAdapter = ffi::Phidget_ChannelClass_PHIDCHCLASS_DATAADAPTER, // 3
    DcMotor = ffi::Phidget_ChannelClass_PHIDCHCLASS_DCMOTOR, // 4
    Dictionary = ffi::Phidget_ChannelClass_PHIDCHCLASS_DICTIONARY, // 36
    DigitalInput = ffi::Phidget_ChannelClass_PHIDCHCLASS_DIGITALINPUT, // 5
    DigitalOutput = ffi::Phidget_ChannelClass_PHIDCHCLASS_DIGITALOUTPUT, // 6
    DistanceSensor = ffi::Phidget_ChannelClass_PHIDCHCLASS_DISTANCESENSOR, // 7
    Encoder = ffi::Phidget_ChannelClass_PHIDCHCLASS_ENCODER, // 8
    FirmwareUpgrade = ffi::Phidget_ChannelClass_PHIDCHCLASS_FIRMWAREUPGRADE, // 32
    FrequencyCounter = ffi::Phidget_ChannelClass_PHIDCHCLASS_FREQUENCYCOUNTER, // 9
    Generic = ffi::Phidget_ChannelClass_PHIDCHCLASS_GENERIC, // 33
    Gps = ffi::Phidget_ChannelClass_PHIDCHCLASS_GPS,         // 10
    Gyroscope = ffi::Phidget_ChannelClass_PHIDCHCLASS_GYROSCOPE, // 12
    Hub = ffi::Phidget_ChannelClass_PHIDCHCLASS_HUB,         // 13
    HumiditySensor = ffi::Phidget_ChannelClass_PHIDCHCLASS_HUMIDITYSENSOR, // 15
    Ir = ffi::Phidget_ChannelClass_PHIDCHCLASS_IR,           // 16
    Lcd = ffi::Phidget_ChannelClass_PHIDCHCLASS_LCD,         // 11
    LightSensor = ffi::Phidget_ChannelClass_PHIDCHCLASS_LIGHTSENSOR, // 17
    Magnetometer = ffi::Phidget_ChannelClass_PHIDCHCLASS_MAGNETOMETER, // 18
    MeshDongle = ffi::Phidget_ChannelClass_PHIDCHCLASS_MESHDONGLE, // 19
    MotorPositionController = ffi::Phidget_ChannelClass_PHIDCHCLASS_MOTORPOSITIONCONTROLLER, // 34
    MotorVelocityController = ffi::Phidget_ChannelClass_PHIDCHCLASS_MOTORVELOCITYCONTROLLER, // 39
    PhSensor = ffi::Phidget_ChannelClass_PHIDCHCLASS_PHSENSOR, // 37
    PowerGuard = ffi::Phidget_ChannelClass_PHIDCHCLASS_POWERGUARD, // = 20
    PressureSensor = ffi::Phidget_ChannelClass_PHIDCHCLASS_PRESSURESENSOR, // 21
    RcServo = ffi::Phidget_ChannelClass_PHIDCHCLASS_RCSERVO, // = 22
    ResistanceInput = ffi::Phidget_ChannelClass_PHIDCHCLASS_RESISTANCEINPUT, // 23
    Rfid = ffi::Phidget_ChannelClass_PHIDCHCLASS_RFID,       // 24
    SoundSensor = ffi::Phidget_ChannelClass_PHIDCHCLASS_SOUNDSENSOR, // 25
    Spatial = ffi::Phidget_ChannelClass_PHIDCHCLASS_SPATIAL, // 26
    Stepper = ffi::Phidget_ChannelClass_PHIDCHCLASS_STEPPER, // 27
    TemperatureSensor = ffi::Phidget_ChannelClass_PHIDCHCLASS_TEMPERATURESENSOR, // 28
    VoltageInput = ffi::Phidget_ChannelClass_PHIDCHCLASS_VOLTAGEINPUT, // 29
    VoltageOutput = ffi::Phidget_ChannelClass_PHIDCHCLASS_VOLTAGEOUTPUT, // 30
    VoltageRatioInput = ffi::Phidget_ChannelClass_PHIDCHCLASS_VOLTAGERATIOINPUT, // 31
}

impl TryFrom<u32> for ChannelClass {
    type Error = Error;

    fn try_from(val: u32) -> Result<Self> {
        use ChannelClass::*;
        match val {
            ffi::Phidget_ChannelClass_PHIDCHCLASS_NOTHING => Ok(Nothing), // 0
            ffi::Phidget_ChannelClass_PHIDCHCLASS_ACCELEROMETER => Ok(Accelerometer), // 1
            ffi::Phidget_ChannelClass_PHIDCHCLASS_BLDCMOTOR => Ok(BldcMotor), // 35
            ffi::Phidget_ChannelClass_PHIDCHCLASS_CAPACITIVETOUCH => Ok(CaptiveTouch), // 14
            ffi::Phidget_ChannelClass_PHIDCHCLASS_CURRENTINPUT => Ok(CurrentInput), // 2
            ffi::Phidget_ChannelClass_PHIDCHCLASS_CURRENTOUTPUT => Ok(CurrentOutput), // 38
            ffi::Phidget_ChannelClass_PHIDCHCLASS_DATAADAPTER => Ok(DataAdapter), // 3
            ffi::Phidget_ChannelClass_PHIDCHCLASS_DCMOTOR => Ok(DcMotor), // 4
            ffi::Phidget_ChannelClass_PHIDCHCLASS_DICTIONARY => Ok(Dictionary), // 36
            ffi::Phidget_ChannelClass_PHIDCHCLASS_DIGITALINPUT => Ok(DigitalInput), // 5
            ffi::Phidget_ChannelClass_PHIDCHCLASS_DIGITALOUTPUT => Ok(DigitalOutput), // 6
            ffi::Phidget_ChannelClass_PHIDCHCLASS_DISTANCESENSOR => Ok(DistanceSensor), // 7
            ffi::Phidget_ChannelClass_PHIDCHCLASS_ENCODER => Ok(Encoder), // 8
            ffi::Phidget_ChannelClass_PHIDCHCLASS_FIRMWAREUPGRADE => Ok(FirmwareUpgrade), // 32
            ffi::Phidget_ChannelClass_PHIDCHCLASS_FREQUENCYCOUNTER => Ok(FrequencyCounter), // 9
            ffi::Phidget_ChannelClass_PHIDCHCLASS_GENERIC => Ok(Generic), // 33
            ffi::Phidget_ChannelClass_PHIDCHCLASS_GPS => Ok(Gps),         // 10
            ffi::Phidget_ChannelClass_PHIDCHCLASS_GYROSCOPE => Ok(Gyroscope), // 12
            ffi::Phidget_ChannelClass_PHIDCHCLASS_HUB => Ok(Hub),         // 13
            ffi::Phidget_ChannelClass_PHIDCHCLASS_HUMIDITYSENSOR => Ok(HumiditySensor), // 15
            ffi::Phidget_ChannelClass_PHIDCHCLASS_IR => Ok(Ir),           // 16
            ffi::Phidget_ChannelClass_PHIDCHCLASS_LCD => Ok(Lcd),         // 11
            ffi::Phidget_ChannelClass_PHIDCHCLASS_LIGHTSENSOR => Ok(LightSensor), // 17
            ffi::Phidget_ChannelClass_PHIDCHCLASS_MAGNETOMETER => Ok(Magnetometer), // 18
            ffi::Phidget_ChannelClass_PHIDCHCLASS_MESHDONGLE => Ok(MeshDongle), // 19
            ffi::Phidget_ChannelClass_PHIDCHCLASS_MOTORPOSITIONCONTROLLER => {
                Ok(MotorPositionController)
            } // 34
            ffi::Phidget_ChannelClass_PHIDCHCLASS_MOTORVELOCITYCONTROLLER => {
                Ok(MotorVelocityController)
            } // 39
            ffi::Phidget_ChannelClass_PHIDCHCLASS_PHSENSOR => Ok(PhSensor), // 37
            ffi::Phidget_ChannelClass_PHIDCHCLASS_POWERGUARD => Ok(PowerGuard), // = 20
            ffi::Phidget_ChannelClass_PHIDCHCLASS_PRESSURESENSOR => Ok(PressureSensor), // 21
            ffi::Phidget_ChannelClass_PHIDCHCLASS_RCSERVO => Ok(RcServo), // = 22
            ffi::Phidget_ChannelClass_PHIDCHCLASS_RESISTANCEINPUT => Ok(ResistanceInput), // 23
            ffi::Phidget_ChannelClass_PHIDCHCLASS_RFID => Ok(Rfid),       // 24
            ffi::Phidget_ChannelClass_PHIDCHCLASS_SOUNDSENSOR => Ok(SoundSensor), // 25
            ffi::Phidget_ChannelClass_PHIDCHCLASS_SPATIAL => Ok(Spatial), // 26
            ffi::Phidget_ChannelClass_PHIDCHCLASS_STEPPER => Ok(Stepper), // 27
            ffi::Phidget_ChannelClass_PHIDCHCLASS_TEMPERATURESENSOR => Ok(TemperatureSensor), // 28
            ffi::Phidget_ChannelClass_PHIDCHCLASS_VOLTAGEINPUT => Ok(VoltageInput), // 29
            ffi::Phidget_ChannelClass_PHIDCHCLASS_VOLTAGEOUTPUT => Ok(VoltageOutput), // 30
            ffi::Phidget_ChannelClass_PHIDCHCLASS_VOLTAGERATIOINPUT => Ok(VoltageRatioInput), // 31
            _ => Err(ReturnCode::InvalidArg),
        }
    }
}

/// Phidget device class
#[derive(Debug, Clone, Copy, PartialEq, Eq, PartialOrd, Ord)]
#[repr(u32)]
#[allow(missing_docs)]
pub enum DeviceClass {
    Nothing = ffi::Phidget_DeviceClass_PHIDCLASS_NOTHING, // 0
    Accelerometer = ffi::Phidget_DeviceClass_PHIDCLASS_ACCELEROMETER, // 1
    AdvancedServo = ffi::Phidget_DeviceClass_PHIDCLASS_ADVANCEDSERVO, // 2
    Analog = ffi::Phidget_DeviceClass_PHIDCLASS_ANALOG,   // 3
    Bridge = ffi::Phidget_DeviceClass_PHIDCLASS_BRIDGE,   // 4
    DataAdapter = ffi::Phidget_DeviceClass_PHIDCLASS_DATAADAPTER, // 25
    Dictionary = ffi::Phidget_DeviceClass_PHIDCLASS_DICTIONARY, // 24
    Encoder = ffi::Phidget_DeviceClass_PHIDCLASS_ENCODER, // 5
    FirmwareUpgrade = ffi::Phidget_DeviceClass_PHIDCLASS_FIRMWAREUPGRADE, // 23
    FrequencyCounter = ffi::Phidget_DeviceClass_PHIDCLASS_FREQUENCYCOUNTER, // 6
    Generic = ffi::Phidget_DeviceClass_PHIDCLASS_GENERIC, // 22
    Gps = ffi::Phidget_DeviceClass_PHIDCLASS_GPS,         // 7
    Hub = ffi::Phidget_DeviceClass_PHIDCLASS_HUB,         // 8
    InterfaceKit = ffi::Phidget_DeviceClass_PHIDCLASS_INTERFACEKIT, // 9
    Ir = ffi::Phidget_DeviceClass_PHIDCLASS_IR,           // 10
    Led = ffi::Phidget_DeviceClass_PHIDCLASS_LED,         // 11
    MeshDongle = ffi::Phidget_DeviceClass_PHIDCLASS_MESHDONGLE, // 12
    MotorControl = ffi::Phidget_DeviceClass_PHIDCLASS_MOTORCONTROL, // 13
    PhSensor = ffi::Phidget_DeviceClass_PHIDCLASS_PHSENSOR, // 14
    Rfid = ffi::Phidget_DeviceClass_PHIDCLASS_RFID,       // 15
    Servo = ffi::Phidget_DeviceClass_PHIDCLASS_SERVO,     // 16
    Spatial = ffi::Phidget_DeviceClass_PHIDCLASS_SPATIAL, // 17
    Steper = ffi::Phidget_DeviceClass_PHIDCLASS_STEPPER,  // 18
    TemperatreSensor = ffi::Phidget_DeviceClass_PHIDCLASS_TEMPERATURESENSOR, // 19
    TextLcd = ffi::Phidget_DeviceClass_PHIDCLASS_TEXTLCD, // 20
    Vint = ffi::Phidget_DeviceClass_PHIDCLASS_VINT,       // 21
}

impl TryFrom<u32> for DeviceClass {
    type Error = Error;

    fn try_from(val: u32) -> Result<Self> {
        use DeviceClass::*;
        match val {
            ffi::Phidget_DeviceClass_PHIDCLASS_NOTHING => Ok(Nothing), // 0
            ffi::Phidget_DeviceClass_PHIDCLASS_ACCELEROMETER => Ok(Accelerometer), // 1
            ffi::Phidget_DeviceClass_PHIDCLASS_ADVANCEDSERVO => Ok(AdvancedServo), // 2
            ffi::Phidget_DeviceClass_PHIDCLASS_ANALOG => Ok(Analog),   // 3
            ffi::Phidget_DeviceClass_PHIDCLASS_BRIDGE => Ok(Bridge),   // 4
            ffi::Phidget_DeviceClass_PHIDCLASS_DATAADAPTER => Ok(DataAdapter), // 25
            ffi::Phidget_DeviceClass_PHIDCLASS_DICTIONARY => Ok(Dictionary), // 24
            ffi::Phidget_DeviceClass_PHIDCLASS_ENCODER => Ok(Encoder), // 5
            ffi::Phidget_DeviceClass_PHIDCLASS_FIRMWAREUPGRADE => Ok(FirmwareUpgrade), // 23
            ffi::Phidget_DeviceClass_PHIDCLASS_FREQUENCYCOUNTER => Ok(FrequencyCounter), // 6
            ffi::Phidget_DeviceClass_PHIDCLASS_GENERIC => Ok(Generic), // 22
            ffi::Phidget_DeviceClass_PHIDCLASS_GPS => Ok(Gps),         // 7
            ffi::Phidget_DeviceClass_PHIDCLASS_HUB => Ok(Hub),         // 8
            ffi::Phidget_DeviceClass_PHIDCLASS_INTERFACEKIT => Ok(InterfaceKit), // 9
            ffi::Phidget_DeviceClass_PHIDCLASS_IR => Ok(Ir),           // 10
            ffi::Phidget_DeviceClass_PHIDCLASS_LED => Ok(Led),         // 11
            ffi::Phidget_DeviceClass_PHIDCLASS_MESHDONGLE => Ok(MeshDongle), // 12
            ffi::Phidget_DeviceClass_PHIDCLASS_MOTORCONTROL => Ok(MotorControl), // 13
            ffi::Phidget_DeviceClass_PHIDCLASS_PHSENSOR => Ok(PhSensor), // 14
            ffi::Phidget_DeviceClass_PHIDCLASS_RFID => Ok(Rfid),       // 15
            ffi::Phidget_DeviceClass_PHIDCLASS_SERVO => Ok(Servo),     // 16
            ffi::Phidget_DeviceClass_PHIDCLASS_SPATIAL => Ok(Spatial), // 17
            ffi::Phidget_DeviceClass_PHIDCLASS_STEPPER => Ok(Steper),  // 18
            ffi::Phidget_DeviceClass_PHIDCLASS_TEMPERATURESENSOR => Ok(TemperatreSensor), // 19
            ffi::Phidget_DeviceClass_PHIDCLASS_TEXTLCD => Ok(TextLcd), // 20
            ffi::Phidget_DeviceClass_PHIDCLASS_VINT => Ok(Vint),       // 21
            _ => Err(ReturnCode::InvalidArg),
        }
    }
}
/////////////////////////////////////////////////////////////////////////////

/// The the full version of the phidget22 library as a string.
/// This is something like, "Phidget22 - Version 1.14 - Built Mar 31 2023 22:44:59"
pub fn library_version() -> Result<String> {
    get_ffi_string(|s| unsafe { ffi::Phidget_getLibraryVersion(s) })
}

/// Gets just the version number of the phidget22 library as a string.
/// This is something like, "1.14"
pub fn library_version_number() -> Result<String> {
    get_ffi_string(|s| unsafe { ffi::Phidget_getLibraryVersionNumber(s) })
}

/////////////////////////////////////////////////////////////////////////////

#[cfg(test)]
mod tests {
    //use super::*;

    #[test]
    fn it_works() {}
}<|MERGE_RESOLUTION|>--- conflicted
+++ resolved
@@ -48,34 +48,9 @@
 /// Network API
 pub mod net;
 pub use crate::net::ServerType;
-
-<<<<<<< HEAD
-=======
-/// Phidget hub
-pub mod hub;
-pub use crate::hub::{Hub, HubPortMode};
-
-/// Phidget hmidity sensor
-pub mod humidity_sensor;
-pub use crate::humidity_sensor::HumiditySensor;
-
-/// Phidget stepper
-pub mod stepper;
-pub use crate::stepper::Stepper;
-
-/// Phidget temerature sensor
-pub mod temperature_sensor;
-pub use crate::temperature_sensor::TemperatureSensor;
-
-/// Phidget digital I/O
-pub mod digital_io;
-pub use crate::digital_io::{DigitalInput, DigitalOutput};
-
-/// Phidget voltage I/O
-pub mod voltage_io;
-pub use crate::voltage_io::{VoltageInput, VoltageOutput};
-
->>>>>>> 9dbf30a3
+/// Module containing all implemented devices
+pub mod devices;
+
 /// An infinite timeout (wait forever)
 pub const TIMEOUT_INFINITE: Duration = Duration::from_millis(PHIDGET_TIMEOUT_INFINITE as u64);
 
@@ -83,8 +58,6 @@
 pub const TIMEOUT_DEFAULT: Duration = Duration::from_millis(PHIDGET_TIMEOUT_DEFAULT as u64);
 
 /////////////////////////////////////////////////////////////////////////////
-/// Module containing all implemented devices
-pub mod devices;
 /// Gets a string from a phidget22 call.
 /// This can be any function that takes a pointer to a c-str as the lone
 /// argument.
